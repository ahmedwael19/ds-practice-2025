--- conflicted
+++ resolved
@@ -15,28 +15,22 @@
 sys.path.insert(0, order_executor_grpc_path)
 order_queue_grpc_path = os.path.abspath(os.path.join(FILE, '../../../utils/pb/order_queue'))
 sys.path.insert(0, order_queue_grpc_path)
-<<<<<<< HEAD
 payment_service_grpc_path = os.path.abspath(os.path.join(FILE, '../../../utils/pb/payment_service'))
 sys.path.insert(0, payment_service_grpc_path)
-=======
 
 # NEW: Add books_database imports
 books_database_grpc_path = os.path.abspath(os.path.join(FILE, '../../../utils/pb/books_database'))
 sys.path.insert(0, books_database_grpc_path)
 
->>>>>>> c2a19c98
 import order_executor_pb2
 import order_executor_pb2_grpc
 import order_queue_pb2
 import order_queue_pb2_grpc
-<<<<<<< HEAD
 import payment_service_pb2
 import payment_service_pb2_grpc
-=======
 import books_database_pb2 # NEW
 import books_database_pb2_grpc # NEW
 
->>>>>>> c2a19c98
 
 # Configure logging
 logging.basicConfig(level=logging.INFO, format='%(asctime)s - %(name)s - %(levelname)s - %(message)s')
@@ -388,7 +382,6 @@
                     return
                 
                 order_id = dequeue_response.order_id
-<<<<<<< HEAD
                 order_data = dequeue_response.order_data # This is an OrderData protobuf message
                 
                 logger.info(f"[{correlation_id}] Processing order {order_id} with data: {str(order_data)[:200]}...") # Log truncated string representation
@@ -462,7 +455,6 @@
             # If it's an error after 2PC, it means local processing failed.
             # The 'raise' was removed to ensure 'finally' block always runs.
             # Consider if re-raising is appropriate for some errors.
-=======
                 order_data = dequeue_response.order_data # This is order_queue_pb2.OrderData
                 logger.info(f"[{self.node_id}][{correlation_id}] OE Leader: Dequeued order {order_id}. Items: {len(order_data.items)}")
 
@@ -529,7 +521,6 @@
                 logger.error(f"[{self.node_id}][{correlation_id}] ORDER_FAIL: Order {order_id} failed due to stock update issues. Compensation needed if partially processed.")
                 # If compensation was implemented, it would have been triggered above.
                 # Mark order as failed in some persistent store (not in scope for this task)
->>>>>>> c2a19c98
 
 class OrderExecutorServicer(order_executor_pb2_grpc.OrderExecutorServiceServicer):
     def __init__(self, consensus_algorithm): # Renamed for clarity
